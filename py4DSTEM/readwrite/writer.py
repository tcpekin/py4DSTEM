# Reading / writing 4D-STEM data into an HDF5 file format
# 
# Files are readable as .emd files, with the datacube group conforming to the EMD data group 
# specifications.
#
# See end of file for complete file structure.

import h5py
import numpy as np
from collections import OrderedDict
from hyperspy.misc.utils import DictionaryTreeBrowser
from ..process.datastructure import RawDataCube, DataCube, DiffractionSlice, RealSlice
from ..process.datastructure import PointList, PointListArray
from ..process.datastructure import MetadataCollection, DataObjectTracker, DataObject
from ..process.log import log, Logger

logger = Logger()

@log
def save_from_dataobjecttracker(dataobjecttracker, outputfile):
    """
    Saves an h5 file from a DataObjectTracker object and an output filepath.
    """

    assert isinstance(dataobjecttracker, DataObjectTracker)

    ##### Make .h5 file #####
    print("Creating file {}...".format(outputfile))
    f = h5py.File(outputfile,"w")
    f.attrs.create("version_major",0)
<<<<<<< HEAD
    f.attrs.create("version_minor",1)
    group_data = f.create_group("4D-STEM_data")

=======
    f.attrs.create("version_minor",2)
    group_data = f.create_group("4DSTEM_experiment")
>>>>>>> 4c53859f

    ##### Metadata #####
    print("Writing metadata...")

    # Create metadata groups
    group_metadata = group_data.create_group("metadata")
    group_original_metadata = group_metadata.create_group("original")
    group_microscope_metadata = group_metadata.create_group("microscope")
    group_sample_metadata = group_metadata.create_group("sample")
    group_user_metadata = group_metadata.create_group("user")
    group_calibration_metadata = group_metadata.create_group("calibration")
    group_comments_metadata = group_metadata.create_group("comments")
    group_original_metadata_all = group_original_metadata.create_group("all")
    group_original_metadata_shortlist = group_original_metadata.create_group("shortlist")

    # Transfer original metadata trees
    if type(dataobjecttracker.rawdatacube.metadata.original.shortlist)==DictionaryTreeBrowser:
        transfer_metadata_tree_hs(dataobjecttracker.rawdatacube.metadata.original.shortlist,group_original_metadata_shortlist)
        transfer_metadata_tree_hs(dataobjecttracker.rawdatacube.metadata.original.all,group_original_metadata_all)
    else:
        transfer_metadata_tree_py4DSTEM(dataobjecttracker.rawdatacube.metadata.original.shortlist,group_original_metadata_shortlist)
        transfer_metadata_tree_py4DSTEM(dataobjecttracker.rawdatacube.metadata.original.all,group_original_metadata_all)

    # Transfer dataobjecttracker.rawdatacube.metadata dictionaries
    transfer_metadata_dict(dataobjecttracker.rawdatacube.metadata.microscope,group_microscope_metadata)
    transfer_metadata_dict(dataobjecttracker.rawdatacube.metadata.sample,group_sample_metadata)
    transfer_metadata_dict(dataobjecttracker.rawdatacube.metadata.user,group_user_metadata)
    transfer_metadata_dict(dataobjecttracker.rawdatacube.metadata.calibration,group_calibration_metadata)
    transfer_metadata_dict(dataobjecttracker.rawdatacube.metadata.comments,group_comments_metadata)

    ##### Log #####
    group_log = group_data.create_group("log")
    for index in range(logger.log_index):
        write_log_item(group_log, index, logger.logged_items[index])

    ##### Data #####

    # Write data groups
    group_rawdatacube = group_data.create_group("rawdatacube")
    group_processing = group_data.create_group("processing")
    group_processed_datacubes = group_processing.create_group("datacubes")
    group_diffraction_slices = group_processing.create_group("diffractionslices")
    group_real_slices = group_processing.create_group("realslices")
    group_point_lists = group_processing.create_group("pointlists")
    group_point_list_arrays = group_processing.create_group("pointlistarrays")
    ind_rdc, ind_dcs, ind_dfs, ind_rls, ind_ptl, ind_ptla = 0,0,0,0,0,0

    # Loop through all objects in the DataObjectTracker and, if save_behavior==True, save
    for item in dataobjecttracker.dataobject_list:
        save_behavior = item[3]
        if save_behavior:
            name = item[1]
            dataobject = item[4]
            if isinstance(dataobject, RawDataCube):
                if ind_rdc == 0:
                    save_datacube_group(group_rawdatacube, dataobject)
                    ind_rdc += 1
                else:
                    print("Warning: more than one RawDataCube found. Saving additional RawDataCubes to processing>datacubes.")
                    if name == '':
                        name = 'datacube_'+str(ind_dcs)
                        ind_dcs += 1
                    group_new_datacube = group_processed_datacubes.create_group(name)
                    save_datacube_group(group_new_datacube, dataobject)
            elif isinstance(dataobject, DataCube):
                if name == '':
                    name = 'datacube_'+str(ind_dcs)
                    ind_dcs += 1
                group_new_datacube = group_processed_datacubes.create_group(name)
                save_datacube_group(group_new_datacube, dataobject)
            elif isinstance(dataobject, DiffractionSlice):
                if name == '':
                    name = 'diffractionslice_'+str(ind_dfs)
                    ind_dfs += 1
                group_new_diffraction_slice = group_diffraction_slices.create_group(name)
                save_diffraction_group(group_new_diffraction_slice, dataobject)
            elif isinstance(dataobject, RealSlice):
                if name == '':
                    name = 'realslice_'+str(ind_rls)
                    ind_rls += 1
                group_new_real_slice = group_real_slices.create_group(name)
                save_real_group(group_new_real_slice, dataobject)
            elif isinstance(dataobject, PointList):
                if name == '':
                    name = 'pointlist_'+str(ind_ptl)
                    ind_ptl += 1
                group_new_pointlist = group_point_lists.create_group(name)
                save_pointlist_group(group_new_pointlist, dataobject)
            elif isinstance(dataobject, PointListArray):
                if name == '':
                    name = 'pointlistarray_'+str(ind_ptla)
                    ind_ptla += 1
                group_new_point_list_array = group_point_list_arrays.create_group(name)
                save_pointlistarray_group(group_new_point_list_array, dataobject)
            else:
                print("Error: object {} has type {}, and is not a RawDataCube, DataCube, DiffractionSlice, RealSlice, PointList, or PointListArray instance.".format(dataobject,type(dataobject)))

    ##### Finish and close #####
    print("Done.")
    f.close()


@log
def save_dataobject(dataobject,outputfile):
    """
    Saves a .h5 file containing only a single DataObject instance to outputfile.
    """
    assert isinstance(dataobject, DataObject)

    # Get current state of tracker
    tracker = dataobject.get_dataobjecttrackers()[0]
    tracker_save_behavior_list = tracker.get_save_behavior_list()

    # Edit tracker so only dataobject has save_behavior==True
    tracker.change_all_save_behaviors(False)
    tracker.change_save_behavior(dataobject, True)

    # Save
    save_from_dataobjecttracker(tracker, outputfile)

    # Revert tracker state
    for i in range(len(tracker_save_behavior_list)):
        tracker.change_save_behavior_by_index(i, tracker_save_behavior_list[i])

@log
def save_datacube(datacube,outputfile):
    """
    Saves a .h5 file containing only a single DataCube instance to outputfile.
    """
    assert isinstance(datacube, DataCube)

    save_dataobject(datacube, outputfile)

@log
def save(dataobject,outputfile):
    """
    Saves a .h5 file to outputpath.
    If dataobject is a RawDataCube, save() identifies its DataObjectTracker and saves all objects
    currently flagged for saving.
    If dataobject is any other DataObject, save() identifies all associated trackers. If there is
    only one tracker, all objects associated with this tracker are saved. If there are multiple
    trackers, save() prints a warning message asking the user to specify a tracker.
    """
    assert isinstance(dataobject, DataObject)

    if isinstance(dataobject, RawDataCube):
        save_from_dataobjecttracker(dataobject.dataobjecttracker, outputfile)
    else:
        trackers = dataobject.get_dataobjecttrackers()
        if len(trackers)==0:
            print("Error: DataObject {} has no associated DataObjectTracker instances.".format(dataobject))
        elif len(trackers)==1:
            save_from_dataobjecttracker(trackers[0], outputfile)
        else:
            print("Error: DataObject {} has {} associated DataObjectTracker instances.".format(dataobject, len(trackers)))

################### END OF PRIMARY SAVE FUNCTIONS #####################


#### Functions for writing dataobjects to .h5 ####

def save_datacube_group(group, datacube):
    group.attrs.create("emd_group_type",1)

    # TODO: consider defining data chunking here, keeping k-space slices together
    data_datacube = group.create_dataset("datacube", data=datacube.data4D)

    # Dimensions
    assert len(data_datacube.shape)==4, "Shape of datacube is {}".format(len(data_datacube))
    R_Ny,R_Nx,Q_Ny,Q_Nx = data_datacube.shape
    data_R_Ny = group.create_dataset("dim1",(R_Ny,))
    data_R_Nx = group.create_dataset("dim2",(R_Nx,))
    data_Q_Ny = group.create_dataset("dim3",(Q_Ny,))
    data_Q_Nx = group.create_dataset("dim4",(Q_Nx,))

    # Populate uncalibrated dimensional axes
    data_R_Ny[...] = np.arange(0,R_Ny)
    data_R_Ny.attrs.create("name",np.string_("R_y"))
    data_R_Ny.attrs.create("units",np.string_("[pix]"))
    data_R_Nx[...] = np.arange(0,R_Nx)
    data_R_Nx.attrs.create("name",np.string_("R_x"))
    data_R_Nx.attrs.create("units",np.string_("[pix]"))
    data_Q_Ny[...] = np.arange(0,Q_Ny)
    data_Q_Ny.attrs.create("name",np.string_("Q_y"))
    data_Q_Ny.attrs.create("units",np.string_("[pix]"))
    data_Q_Nx[...] = np.arange(0,Q_Nx)
    data_Q_Nx.attrs.create("name",np.string_("Q_x"))
    data_Q_Nx.attrs.create("units",np.string_("[pix]"))

    # Calibrate axes, if calibrations are present

    # Calibrate R axes
    #try:
    #    R_pix_size = datacube.metadata.calibration["R_pix_size"]
    #    data_R_Ny[...] = np.arange(0,R_Ny*R_pix_size,R_pix_size)
    #    data_R_Nx[...] = np.arange(0,R_Nx*R_pix_size,R_pix_size)
    #    # Set R axis units
    #    try:
    #        R_units = datacube.metadata.calibration["R_units"]
    #        data_R_Nx.attrs["units"] = R_units
    #        data_R_Ny.attrs["units"] = R_units
    #    except KeyError:
    #        print("WARNING: Real space calibration found and applied, however, units were",
    #               "not identified and have been left in pixels.")
    #except KeyError:
    #    print("No real space calibration found.")
    #except TypeError:
    #    # If R_pix_size is a str, i.e. has not been entered, pass
    #    pass

    # Calibrate Q axes
    #try:
    #    Q_pix_size = datacube.metadata.calibration["Q_pix_size"]
    #    data_Q_Ny[...] = np.arange(0,Q_Ny*Q_pix_size,Q_pix_size)
    #    data_Q_Nx[...] = np.arange(0,Q_Nx*Q_pix_size,Q_pix_size)
    #    # Set Q axis units
    #    try:
    #        Q_units = datacube.metadata.calibration["Q_units"]
    #        data_Q_Nx.attrs["units"] = Q_units
    #        data_Q_Ny.attrs["units"] = Q_units
    #    except KeyError:
    #        print("WARNING: Diffraction space calibration found and applied, however, units",
    #               "were not identified and have been left in pixels.")
    #except KeyError:
    #    print("No diffraction space calibration found.")
    #except TypeError:
    #    # If Q_pix_size is a str, i.e. has not been entered, pass
    #    pass

def save_diffraction_group(group, diffractionslice):

    group.attrs.create("depth", diffractionslice.depth)
    if diffractionslice.depth==1:
        shape = diffractionslice.data2D.shape
        data_diffractionslice = group.create_dataset("diffractionslice", data=diffractionslice.data2D)
    else:
        if type(diffractionslice.data2D)==OrderedDict:
            shape = diffractionslice.data2D[list(diffractionslice.data2D.keys())[0]].shape
            for key in diffractionslice.data2D.keys():
                data_diffractionslice = group.create_dataset(str(key), data=diffractionslice.data2D[key])
        else:
            shape = diffractionslice.data2D[0].shape
            for i in range(diffractionslice.depth):
                data_diffractionslice = group.create_dataset("slice_"+str(i), data=diffractionslice.data2D[i])

    # Dimensions
    assert len(shape)==2, "Shape of diffractionslice is {}".format(len(shape))
    Q_Ny,Q_Nx = shape
    data_Q_Ny = group.create_dataset("dim1",(Q_Ny,))
    data_Q_Nx = group.create_dataset("dim2",(Q_Nx,))

    # Populate uncalibrated dimensional axes
    data_Q_Ny[...] = np.arange(0,Q_Ny)
    data_Q_Ny.attrs.create("name",np.string_("Q_y"))
    data_Q_Ny.attrs.create("units",np.string_("[pix]"))
    data_Q_Nx[...] = np.arange(0,Q_Nx)
    data_Q_Nx.attrs.create("name",np.string_("Q_x"))
    data_Q_Nx.attrs.create("units",np.string_("[pix]"))

    # ToDo: axis calibration
    # Requires pulling metadata from associated RawDataCube

    # Calibrate axes, if calibrations are present
    #try:
    #    Q_pix_size = datacube.metadata.calibration["Q_pix_size"]
    #    data_Q_Ny[...] = np.arange(0,Q_Ny*Q_pix_size,Q_pix_size)
    #    data_Q_Nx[...] = np.arange(0,Q_Nx*Q_pix_size,Q_pix_size)
    #    # Set Q axis units
    #    try:
    #        Q_units = datacube.metadata.calibration["Q_units"]
    #        data_Q_Nx.attrs["units"] = Q_units
    #        data_Q_Ny.attrs["units"] = Q_units
    #    except KeyError:
    #        print("WARNING: Diffraction space calibration found and applied, however, units",
    #               "were not identified and have been left in pixels.")
    #except KeyError:
    #    print("No diffraction space calibration found.")
    #except TypeError:
    #    # If Q_pix_size is a str, i.e. has not been entered, pass
    #    pass

def save_real_group(group, realslice):

    group.attrs.create("depth", realslice.depth)
    if realslice.depth==1:
        shape = realslice.data2D.shape
        data_realslice = group.create_dataset("realslice", data=realslice.data2D)
    else:
        if type(realslice.data2D)==OrderedDict:
            shape = realslice.data2D[list(realslice.data2D.keys())[0]].shape
            for key in realslice.data2D.keys():
                data_realslice = group.create_dataset(str(key), data=realslice.data2D[key])
        else:
            shape = realslice.data2D[0].shape
            for i in range(realslice.depth):
                data_realslice = group.create_dataset("slice_"+str(i), data=realslice.data2D[i])

    # Dimensions
    assert len(shape)==2, "Shape of realslice is {}".format(len(shape))
    R_Ny,R_Nx = shape
    data_R_Ny = group.create_dataset("dim1",(R_Ny,))
    data_R_Nx = group.create_dataset("dim2",(R_Nx,))

    # Populate uncalibrated dimensional axes
    data_R_Ny[...] = np.arange(0,R_Ny)
    data_R_Ny.attrs.create("name",np.string_("R_y"))
    data_R_Ny.attrs.create("units",np.string_("[pix]"))
    data_R_Nx[...] = np.arange(0,R_Nx)
    data_R_Nx.attrs.create("name",np.string_("R_x"))
    data_R_Nx.attrs.create("units",np.string_("[pix]"))

    # ToDo: axis calibration
    # Requires pulling metadata from associated RawDataCube

    # Calibrate axes, if calibrations are present
    #try:
    #    R_pix_size = datacube.metadata.calibration["R_pix_size"]
    #    data_R_Ny[...] = np.arange(0,R_Ny*R_pix_size,R_pix_size)
    #    data_R_Nx[...] = np.arange(0,R_Nx*R_pix_size,R_pix_size)
    #    # Set R axis units
    #    try:
    #        R_units = datacube.metadata.calibration["R_units"]
    #        data_R_Nx.attrs["units"] = R_units
    #        data_R_Ny.attrs["units"] = R_units
    #    except KeyError:
    #        print("WARNING: Real space calibration found and applied, however, units",
    #               "were not identified and have been left in pixels.")
    #except KeyError:
    #    print("No real space calibration found.")
    #except TypeError:
    #    # If R_pix_size is a str, i.e. has not been entered, pass
    #    pass

def save_pointlist_group(group, pointlist):

    for name in pointlist.dtype.names:
        group_current_coord = group.create_group(name)
        group_current_coord.attrs.create("dtype", np.string_(pointlist.dtype[name]))
        group_current_coord.create_dataset("data", data=pointlist.data[name])

def save_pointlistarray_group(group, pointlistarray):

    for i in range(pointlistarray.shape[0]):
        for j in range(pointlistarray.shape[1]):
            group_current_arrayposition = group.create_group("{}_{}".format(i,j))
            save_pointlist_group(group_current_arrayposition, pointlistarray.get_pointlist(i,j))



#### Functions for original metadata transfer ####

def transfer_metadata_tree_hs(tree,group):
    """
    Transfers metadata from hyperspy.misc.utils.DictionaryTreeBrowser objects to a tree of .h5
    groups (non-terminal nodes) and attrs (terminal nodes).

    Accepts two arguments:
        tree - a hyperspy.misc.utils.DictionaryTreeBrowser object, containing metadata
        group - an hdf5 file group, which will become the root node of a copy of tree
    """
    for key in tree.keys():
        if istree_hs(tree[key]):
            subgroup = group.create_group(key)
            transfer_metadata_tree_hs(tree[key],subgroup)
        else:
            if type(tree[key])==str:
                group.attrs.create(key,np.string_(tree[key]))
            else:
                group.attrs.create(key,tree[key])

def istree_hs(node):
    """
    Determines if a node in a hyperspy metadata structure is a parent or terminal leaf.
    """
    if type(node)==DictionaryTreeBrowser:
        return True
    else:
        return False

def transfer_metadata_tree_py4DSTEM(tree,group):
    """
    Transfers metadata from MetadataCollection objects to a tree of .h5
    groups (non-terminal nodes) and attrs (terminal nodes).

    Accepts two arguments:
        tree - a MetadataCollection object, containing metadata
        group - an hdf5 file group, which will become the root node of a copy of tree
    """
    for key in tree.__dict__.keys():
        if istree_py4DSTEM(tree.__dict__[key]):
            subgroup = group.create_group(key)
            transfer_metadata_tree_py4DSTEM(tree.__dict__[key],subgroup)
        elif is_metadata_dict(key):
            metadata_dict = tree.__dict__[key]
            for md_key in metadata_dict.keys():
                if type(metadata_dict[md_key])==str:
                    group.attrs.create(md_key,np.string_(metadata_dict[md_key]))
                else:
                    group.attrs.create(md_key,metadata_dict[md_key])

def istree_py4DSTEM(node):
    """
    Determines if a node in a py4DSTEM metadata structure is a parent or terminal leaf.
    """
    if type(node)==MetadataCollection:
        return True
    else:
        return False

def is_metadata_dict(key):
    """
    Determines if a node in a py4DSTEM metadata structure is a metadata dictionary.
    """
    if key=='metadata_items':
        return True
    else:
        return False

def transfer_metadata_dict(dictionary,group):
    """
    Transfers metadata from datacube metadata dictionaries (standard python dictionary objects)
    to attrs in a .h5 group.

    Accepts two arguments:
        dictionary - a dictionary of metadata
        group - an hdf5 file group, which will become the root node of a copy of tree
    """
    for key,val in dictionary.items():
        if type(val)==str:
            group.attrs.create(key,np.string_(val))
        else:
            group.attrs.create(key,val)


#### Functions for writing logs ####

def write_log_item(group_log, index, logged_item):
    group_logitem = group_log.create_group('log_item_'+str(index))
    group_logitem.attrs.create('function', np.string_(logged_item.function))
    group_inputs = group_logitem.create_group('inputs')
    for key,value in logged_item.inputs.items():
        if type(value)==str:
            group_inputs.attrs.create(key, np.string_(value))
        elif isinstance(value,DataObject):
            if value.name == '':
                if isinstance(value,RawDataCube):
                    name = np.string_("RawDataCube_id"+str(id(value)))
                elif isinstance(value,DataCube):
                    name = np.string_("DataCube_id"+str(id(value)))
                elif isinstance(value,DiffractionSlice):
                    name = np.string_("DiffractionSlice_id"+str(id(value)))
                elif isinstance(value,RealSlice):
                    name = np.string_("RealSlice_id"+str(id(value)))
                elif isinstance(value,PointList):
                    name = np.string_("PointList_id"+str(id(value)))
                elif isinstance(value,PointListArray):
                    name = np.string_("PointListArray_id"+str(id(value)))
                else:
                    name = np.string_("DataObject_id"+str(id(value)))
            else:
                name = np.string_(value.name)
            group_inputs.attrs.create(key, name)
        elif isinstance(value,DataObjectTracker):
            name = np.string_("DataObjectTracker_id"+str(id(value)))
            group_inputs.attrs.create(key, name)
        else:
            group_inputs.attrs.create(key, value)
    group_logitem.attrs.create('version', logged_item.version)
    write_time_to_log_item(group_logitem, logged_item.datetime)

def write_time_to_log_item(group_logitem, datetime):
    date = str(datetime.tm_year)+str(datetime.tm_mon)+str(datetime.tm_mday)
    time = str(datetime.tm_hour)+':'+str(datetime.tm_min)+':'+str(datetime.tm_sec)
    group_logitem.attrs.create('time', np.string_(date+'__'+time))


############################### File structure ###############################
#
# /
# |--attr: version_major=0
# |--attr: version_minor=2
# |--grp: 4DSTEM_experiment
#             |
#             |--grp: datacube
#             |         |--attr: emd_group_type=1
#             |         |--data: datacube
#             |         |--data: dim1
#             |         |    |--attr: name="R_y"
#             |         |    |--attr: units="[n_m]"
#             |         |--data: dim2
#             |         |    |--attr: name="R_y"
#             |         |    |--attr: units="[n_m]"
#             |         |--data: dim3
#             |         |    |--attr: name="R_y"
#             |         |    |--attr: units="[n_m]"
#             |         |--data: dim4
#             |               |--attr: name="R_y"
#             |               |--attr: units="[n_m]"
#             |
#             |--grp: processing
#             |         |
#             |         |--grp: datacubes
#             |         |   |
#             |         |   |--grp: processed_datacube_1
#             |         |   |    |--attr: emd_group_type=1
#             |         |   |    |--data: datacube
#             |         |   |    |--data: dim1,dim2,dim3,dim4
#             |         |   |    |--data: modification_log_indices
#             |         |   |
#             |         |   |--grp: processed_datacube_2
#             |         |   |    |
#             |         |   :    :
#             |         |
#             |         |--grp: diffraction
#             |         |   |
#             |         |   |--grp: diffraction_slice_1
#             |         |   |    |--attr: emd_group_type=1
#             |         |   |    |--data: diffractionslice
#             |         |   |    |--data: dim1,dim2
#             |         |   |    |--data: modification_log_indices
#             |         |   |
#             |         |   |--grp: diffraction_slice_2
#             |         |   |    |
#             |         |   :    :
#             |         |
#             |         |--grp: real
#             |         |   |
#             |         |   |--grp: real_slice_1
#             |         |   |    |--attr: emd_group_type=1
#             |         |   |    |--data: realslice
#             |         |   |    |--data: dim1,dim2
#             |         |   |    |--data: modification_log_indices
#             |         |   |
#             |         |   |--grp: real_slice_2
#             |         |   |    |
#             |         |   :    :
#             |         |
#             |         |--grp: pointlist
#             |             |
#             |             |--grp: point_list_1
#             |             |    |--attr: coordinates='Qy, Qx, Ry, Rx, Int, ...'
#             |             |    |--attr: dimensions=val
#             |             |    |--data: point_list
#             |             |    |--data: modification_log_indices
#             |             |
#             |             |--grp: point_list_2
#             |             |    |
#             |             :    :
#             |
#             |--grp: log
#             |         |-grp: log_item_1
#             |         |   |--attr: function="function"
#             |         |   |--grp: inputs
#             |         |   |    |--attr: input1=val1
#             |         |   |    |--attr: input2=val2
#             |         |   |    |--...
#             |         |   |
#             |         |   |--attr: version=0.1
#             |         |   |--attr: time="20181015_16:09:42"
#             |         |
#             |         |-grp: log_item_2
#             |         |-...
#             |
#             |--grp: metadata
#                       |--grp: original
#                       |   |--# Raw metadata from original files
#                       |
#                       |--grp: microscope
#                       |   |--# Acquisition parameters
#                       |   |--# Accelerating voltage, camera length, convergence angle, 
#                       |   |--# C2 aperture, spot size, exposure time, scan rotation angle,
#                       |   |--# scan shape, probe FWHM
#                       |
#                       |--grp: sample
#                       |   |--# Material, preparation
#                       |
#                       |--grp: user
#                       |   |--# Name, instituion, dept, contact email
#                       |
#                       |--grp: calibration
#                       |   |--# R pixel size, Q pixel size, R/Q rotation offset
#                       |   |--# In case of duplicates here and in grp: microscope (e.g. pixel
#                       |   |--# sizes), quantities here are calculated from data rather than
#                       |   |--# being read from the instrument
#                       |
#                       |--grp: comments
#
#

############################### File structure ###############################
############################## Abridged version ##############################
#
# /
# |--grp: 4DSTEM_experiment
#             |
#             |--grp: datacube
#             |         |--data: datacube
#             |         |--data: dim1,dim2,dim3,dim4
#             |
#             |--grp: processing
#             |         |
#             |         |--grp: datacubes
#             |         |   |
#             |         |   |--grp: processed_datacube_1
#             |         |   |    |--data: datacube
#             |         |   |    |--data: dim1,dim2,dim3,dim4
#             |         |   |
#             |         |   |--grp: processed_datacube_2
#             |         |   |    |
#             |         |   :    :
#             |         |
#             |         |--grp: diffraction
#             |         |   |
#             |         |   |--grp: diffraction_slice_1
#             |         |   |    |--data: diffractionslice
#             |         |   |    |--data: dim1,dim2
#             |         |   |
#             |         |   |--grp: diffraction_slice_2
#             |         |   |    |
#             |         |   :    :
#             |         |
#             |         |--grp: real
#             |         |   |
#             |         |   |--grp: real_slice_1
#             |         |   |    |--data: realslice
#             |         |   |    |--data: dim1,dim2
#             |         |   |
#             |         |   |--grp: real_slice_2
#             |         |   |    |
#             |         |   :    :
#             |         |
#             |         |--grp: pointlist
#             |             |
#             |             |--grp: point_list_1
#             |             |    |--attr: coordinates='Qy, Qx, Ry, Rx, Int, ...'
#             |             |    |--attr: dimensions=val
#             |             |    |--data: point_list
#             |             |
#             |             |--grp: point_list_2
#             |             |    |
#             |             :    :
#             |
#             |--grp: log
#             |         |-grp: log_item_1
#             |         |-grp: log_item_2
#             |         |-...
#             |
#             |--grp: metadata
#                       |--grp: original
#                       |--grp: microscope
#                       |--grp: sample
#                       |--grp: user
#                       |--grp: calibration
#                       |--grp: comments


<|MERGE_RESOLUTION|>--- conflicted
+++ resolved
@@ -28,14 +28,8 @@
     print("Creating file {}...".format(outputfile))
     f = h5py.File(outputfile,"w")
     f.attrs.create("version_major",0)
-<<<<<<< HEAD
-    f.attrs.create("version_minor",1)
-    group_data = f.create_group("4D-STEM_data")
-
-=======
     f.attrs.create("version_minor",2)
     group_data = f.create_group("4DSTEM_experiment")
->>>>>>> 4c53859f
 
     ##### Metadata #####
     print("Writing metadata...")
