from setuptools import setup, find_packages

exec(open('py4DSTEM/version.py').read()) # Reads the current __version__

setup(name='py4DSTEM',
    version=__version__,
    packages=find_packages(),
    description='Open source processing and analysis of 4D STEM data.',
    url='https://github.com/bsavitzky/py4DSTEM/',
    author='Benjamin H. Savitzky',
    author_email='ben.savitzky@gmail.com',
    license='GNU GPLv3',
    keywords="STEM 4DSTEM",
    install_requires=[
        'numpy >= 1.15',
        'scipy >= 1.1',
        'hyperspy >= 1.4',
        'PyQt5 >= 5.9, < 6',
        'pyqtgraph >= 0.10, < 0.11',
        'qtconsole >= 4.4, < 4.5',
        'ncempy >= 1.4.2'
    ],
<<<<<<< HEAD
    extras_require={
        'ipyparallel': ['ipyparallel >= 6.2.4'],
        'dask': ['dask >= 2.3.0', 'distributed >= 2.3.0']
        })
=======
    entry_points= {
    'console_scripts': ['py4DSTEM=py4DSTEM.gui.runGUI:launch']
    })
>>>>>>> 50189668
<|MERGE_RESOLUTION|>--- conflicted
+++ resolved
@@ -19,14 +19,11 @@
         'pyqtgraph >= 0.10, < 0.11',
         'qtconsole >= 4.4, < 4.5',
         'ncempy >= 1.4.2'
-    ],
-<<<<<<< HEAD
+        ],
     extras_require={
         'ipyparallel': ['ipyparallel >= 6.2.4'],
         'dask': ['dask >= 2.3.0', 'distributed >= 2.3.0']
-        })
-=======
+        },
     entry_points= {
-    'console_scripts': ['py4DSTEM=py4DSTEM.gui.runGUI:launch']
-    })
->>>>>>> 50189668
+        'console_scripts': ['py4DSTEM=py4DSTEM.gui.runGUI:launch']
+    })